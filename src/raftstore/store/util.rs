--- conflicted
+++ resolved
@@ -75,14 +75,9 @@
 
 #[inline]
 pub fn is_first_vote_msg(msg: &RaftMessage) -> bool {
-<<<<<<< HEAD
     (msg.get_message().get_msg_type() == MessageType::MsgRequestVote ||
-     msg.get_message().get_msg_type() == MessageType::MsgRequestPreVote) &&
-    msg.get_message().get_term() == peer_storage::RAFT_INIT_LOG_TERM + 1
-=======
-    msg.get_message().get_msg_type() == MessageType::MsgRequestVote &&
+        msg.get_message().get_msg_type() == MessageType::MsgRequestPreVote) &&
         msg.get_message().get_term() == peer_storage::RAFT_INIT_LOG_TERM + 1
->>>>>>> b118bc11
 }
 
 const STR_CONF_CHANGE_ADD_NODE: &'static str = "AddNode";
