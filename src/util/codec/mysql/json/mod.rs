// Copyright 2017 PingCAP, Inc.
//
// Licensed under the Apache License, Version 2.0 (the "License");
// you may not use this file except in compliance with the License.
// You may obtain a copy of the License at
//
//     http://www.apache.org/licenses/LICENSE-2.0
//
// Unless required by applicable law or agreed to in writing, software
// distributed under the License is distributed on an "AS IS" BASIS,
// See the License for the specific language governing permissions and
// limitations under the License.
// FIXME(shirly): remove following later
#![allow(dead_code)]
mod binary;
mod comparison;
mod serde;
mod json_type;
mod json_merge;
mod functions;
<<<<<<< HEAD
pub use self::json::{Json, JsonEncoder, JsonDecoder};
=======

pub use self::binary::{JsonEncoder, JsonDecoder};

const ERR_CONVERT_FAILED: &str = "Can not covert from ";

use std::collections::BTreeMap;

/// Json implements type json used in tikv, it specifies the following
/// implementations:
/// 1. Serialize `json` values into binary representation, and reading values
///  back from the binary representation.
/// 2. Serialize `json` values into readable string representation, and reading
/// values back from string representation.
/// 3. sql functions like `JSON_TYPE`, etc
#[derive(Clone, Debug)]
pub enum Json {
    Object(BTreeMap<String, Json>),
    Array(Vec<Json>),
    I64(i64),
    Double(f64),
    String(String),
    Boolean(bool),
    None,
}
>>>>>>> 8a9279c5
<|MERGE_RESOLUTION|>--- conflicted
+++ resolved
@@ -18,9 +18,6 @@
 mod json_type;
 mod json_merge;
 mod functions;
-<<<<<<< HEAD
-pub use self::json::{Json, JsonEncoder, JsonDecoder};
-=======
 
 pub use self::binary::{JsonEncoder, JsonDecoder};
 
@@ -44,5 +41,4 @@
     String(String),
     Boolean(bool),
     None,
-}
->>>>>>> 8a9279c5
+}